(*
 * Copyright (c) 2013-2019 Thomas Gazagnaire <thomas@gazagnaire.org>
 *
 * Permission to use, copy, modify, and distribute this software for any
 * purpose with or without fee is hereby granted, provided that the above
 * copyright notice and this permission notice appear in all copies.
 *
 * THE SOFTWARE IS PROVIDED "AS IS" AND THE AUTHOR DISCLAIMS ALL WARRANTIES
 * WITH REGARD TO THIS SOFTWARE INCLUDING ALL IMPLIED WARRANTIES OF
 * MERCHANTABILITY AND FITNESS. IN NO EVENT SHALL THE AUTHOR BE LIABLE FOR
 * ANY SPECIAL, DIRECT, INDIRECT, OR CONSEQUENTIAL DAMAGES OR ANY DAMAGES
 * WHATSOEVER RESULTING FROM LOSS OF USE, DATA OR PROFITS, WHETHER IN AN
 * ACTION OF CONTRACT, NEGLIGENCE OR OTHER TORTIOUS ACTION, ARISING OUT OF
 * OR IN CONNECTION WITH THE USE OR PERFORMANCE OF THIS SOFTWARE.
 *)

module type S = sig
  include Irmin.CONTENT_ADDRESSABLE_STORE

  type index

  val v :
    ?fresh:bool ->
    ?readonly:bool ->
    ?lru_size:int ->
    index:index ->
    string ->
    [ `Read ] t Lwt.t

  val batch : [ `Read ] t -> ([ `Read | `Write ] t -> 'a Lwt.t) -> 'a Lwt.t

  module Key : Irmin.Hash.S with type t = key

  module Val : sig
    include Irmin.Private.Node.S with type t = value and type hash = key

    val pred : t -> [ `Node of hash | `Inode of hash | `Contents of hash ] list
  end

  include S.CHECKABLE with type 'a t := 'a t and type key := key

<<<<<<< HEAD
  include S.CLOSEABLE with type 'a t := 'a t

=======
  val close : 'a t -> unit Lwt.t
>>>>>>> 78c81ede
  val sync : ?on_generation_change:(unit -> unit) -> 'a t -> unit
  val clear_caches : 'a t -> unit
end

module type INTER = sig
  type hash

  val pp_hash : hash Fmt.t

  module Elt : Pack.ELT with type hash := hash

  val decode_bin :
    dict:(int -> string option) ->
    hash:(int64 -> hash) ->
    string ->
    int ->
    int * Elt.t

  module Val_impl : sig
    type t

    val pred : t -> [ `Node of hash | `Inode of hash | `Contents of hash ] list
    val of_bin : Elt.t -> t
    val save : add:(hash -> Elt.t -> unit) -> mem:(hash -> bool) -> t -> unit
    val hash : t -> hash
  end
<<<<<<< HEAD

  module Val : sig
    type nonrec hash = hash

    type t = { find : hash -> Val_impl.t option; v : Val_impl.t }

    include Irmin.Private.Node.S with type hash := hash and type t := t

    val pred : t -> [ `Node of hash | `Inode of hash | `Contents of hash ] list
  end
=======
end

module type VAL_INTER = sig
  type hash
  type inode_val
  type t = { find : hash -> inode_val option; v : inode_val }

  include Irmin.Private.Node.S with type hash := hash and type t := t

  val pred : t -> [ `Node of hash | `Inode of hash | `Contents of hash ] list
end

module type PACK_INTER = sig
  include Irmin.CONTENT_ADDRESSABLE_STORE

  val batch : [ `Read ] t -> ([ `Read | `Write ] t -> 'a Lwt.t) -> 'a Lwt.t
  val add : 'a t -> value -> key Lwt.t
  val unsafe_add : 'a t -> key -> value -> unit Lwt.t
  val unsafe_find : 'a t -> key -> value option
  val flush : ?index:bool -> 'a t -> unit
  val version : 'a t -> IO.version
  val clear : ?keep_generation:unit -> 'a t -> unit Lwt.t
  val clear_caches : 'a t -> unit

  include S.CHECKABLE with type 'a t := 'a t and type key := key
  include S.CLOSEABLE with type 'a t := 'a t
end

module type INODE_EXT = sig
  include INODE_INTER
  include Pack.S with type value = Elt.t and type key = hash
>>>>>>> 78c81ede
end

module type S_EXT = sig
  include Irmin.CONTENT_ADDRESSABLE_STORE

  val batch : [ `Read ] t -> ([ `Read | `Write ] t -> 'a Lwt.t) -> 'a Lwt.t

  module Key : Irmin.Hash.S with type t = key
  include S.CHECKABLE with type 'a t := 'a t and type key := key
  include S.CLOSEABLE with type 'a t := 'a t

  val clear_caches : 'a t -> unit
  val hash : value -> key
  val check_hash : key -> key -> unit
end

module type Inode = sig
  module type S = S
<<<<<<< HEAD

  module type INTER = INTER

=======
  module type INODE_EXT = INODE_EXT
  module type VAL_INTER = VAL_INTER
>>>>>>> 78c81ede
  module type S_EXT = S_EXT

  module Make_intermediate
      (Conf : Config.S)
      (H : Irmin.Hash.S)
      (Node : Irmin.Private.Node.S with type hash = H.t) :
    INTER
      with type hash = H.t
       and type Val.metadata = Node.metadata
       and type Val.step = Node.step

  module Make_ext
      (H : Irmin.Hash.S)
      (Node : Irmin.Private.Node.S with type hash = H.t)
      (Inter : INTER
                 with type hash = H.t
                  and type Val.metadata = Node.metadata
                  and type Val.step = Node.step)
      (Pack : Pack.S with type value = Inter.Elt.t and type key = H.t) :
    S_EXT with type key = H.t and type value = Inter.Val.t

  module Make
      (Conf : Config.S)
      (H : Irmin.Hash.S)
      (P : Pack.MAKER with type key = H.t and type index = Pack_index.Make(H).t)
      (Node : Irmin.Private.Node.S with type hash = H.t) : sig
    include
      S
        with type key = H.t
         and type Val.metadata = Node.metadata
         and type Val.step = Node.step
         and type index = Pack_index.Make(H).t

    val decode_bin :
      dict:(int -> string option) -> hash:(int64 -> key) -> string -> int -> int
  end
end<|MERGE_RESOLUTION|>--- conflicted
+++ resolved
@@ -38,13 +38,8 @@
   end
 
   include S.CHECKABLE with type 'a t := 'a t and type key := key
-
-<<<<<<< HEAD
   include S.CLOSEABLE with type 'a t := 'a t
 
-=======
-  val close : 'a t -> unit Lwt.t
->>>>>>> 78c81ede
   val sync : ?on_generation_change:(unit -> unit) -> 'a t -> unit
   val clear_caches : 'a t -> unit
 end
@@ -71,50 +66,15 @@
     val save : add:(hash -> Elt.t -> unit) -> mem:(hash -> bool) -> t -> unit
     val hash : t -> hash
   end
-<<<<<<< HEAD
 
   module Val : sig
     type nonrec hash = hash
-
     type t = { find : hash -> Val_impl.t option; v : Val_impl.t }
 
     include Irmin.Private.Node.S with type hash := hash and type t := t
 
     val pred : t -> [ `Node of hash | `Inode of hash | `Contents of hash ] list
   end
-=======
-end
-
-module type VAL_INTER = sig
-  type hash
-  type inode_val
-  type t = { find : hash -> inode_val option; v : inode_val }
-
-  include Irmin.Private.Node.S with type hash := hash and type t := t
-
-  val pred : t -> [ `Node of hash | `Inode of hash | `Contents of hash ] list
-end
-
-module type PACK_INTER = sig
-  include Irmin.CONTENT_ADDRESSABLE_STORE
-
-  val batch : [ `Read ] t -> ([ `Read | `Write ] t -> 'a Lwt.t) -> 'a Lwt.t
-  val add : 'a t -> value -> key Lwt.t
-  val unsafe_add : 'a t -> key -> value -> unit Lwt.t
-  val unsafe_find : 'a t -> key -> value option
-  val flush : ?index:bool -> 'a t -> unit
-  val version : 'a t -> IO.version
-  val clear : ?keep_generation:unit -> 'a t -> unit Lwt.t
-  val clear_caches : 'a t -> unit
-
-  include S.CHECKABLE with type 'a t := 'a t and type key := key
-  include S.CLOSEABLE with type 'a t := 'a t
-end
-
-module type INODE_EXT = sig
-  include INODE_INTER
-  include Pack.S with type value = Elt.t and type key = hash
->>>>>>> 78c81ede
 end
 
 module type S_EXT = sig
@@ -133,14 +93,7 @@
 
 module type Inode = sig
   module type S = S
-<<<<<<< HEAD
-
   module type INTER = INTER
-
-=======
-  module type INODE_EXT = INODE_EXT
-  module type VAL_INTER = VAL_INTER
->>>>>>> 78c81ede
   module type S_EXT = S_EXT
 
   module Make_intermediate
